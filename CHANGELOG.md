## Changelog

Note the first digit of every adapter version corresponds to the major version of the Chartboost Mediation SDK compatible with that adapter. 
Adapters are compatible with any Chartboost Mediation SDK version within that major version.

<<<<<<< HEAD
### 5.6.0.0.4.0
- This version of the adapter has been certified with Pangle SDK 6.0.0.4.
- This version of the adapter supports Chartboost Mediation SDK version 5.+.

### 4.5.9.0.2.1
- Add function allow publishers to set a boolean consent value for the Pangle SDK consent info.
=======
### 4.6.0.0.8.0
- This version of the adapter has been certified with Pangle SDK 6.0.0.8.

### 4.6.0.0.7.0
- This version of the adapter has been certified with Pangle SDK 6.0.0.7.

### 4.6.0.0.5.0
- This version of the adapter has been certified with Pangle SDK 6.0.0.5.

### 4.6.0.0.4.0
- This version of the adapter has been certified with Pangle SDK 6.0.0.4.

### 4.6.0.0.3.0
- This version of the adapter has been certified with Pangle SDK 6.0.0.3.

### 4.5.9.0.6.0
- This version of the adapter has been certified with Pangle SDK 5.9.0.6.

### 4.5.9.0.5.0
- This version of the adapter has been certified with Pangle SDK 5.9.0.5.

### 4.5.9.0.4.0
- This version of the adapter has been certified with Pangle SDK 5.9.0.4.
>>>>>>> 868d013a

### 4.5.9.0.2.0
- This version of the adapter has been certified with Pangle SDK 5.9.0.2.

### 4.5.8.1.0.0
- This version of the adapter has been certified with Pangle SDK 5.8.1.0.

### 4.5.5.0.9.0
- This version of the adapter has been certified with Pangle SDK 5.5.0.9

### 4.5.5.0.3.1
- Fix memory leaks that could occur when fullscreen ads are shown from an `Activity`.

### 4.5.5.0.3.0
- This version of the adapter has been certified with Pangle SDK 5.5.0.3.

### 4.4.9.1.3.3
- Updated to handle recent AdFormat changes.

### 4.4.9.1.3.2
- Added ProGuard rules.

### 4.4.9.1.3.1
- Updated the dependency on Chartboost Mediation SDK to 4.0.0.

### 4.4.9.1.3.0
- This version of the adapter has been certified with Pangle SDK 4.9.1.3.

### 4.4.8.1.9.1
- Updated the dependency on Chartboost Mediation SDK to 4.0.0.

### 4.4.8.1.9.0
- This version of the adapter has been certified with Pangle SDK 4.8.1.9.

### 4.4.3.0.4.1
- Updated the dependency on Chartboost Mediation SDK to 4.0.0.

### 4.4.3.0.4.0
- This version of the adapter has been certified with Pangle SDK 4.3.0.4.<|MERGE_RESOLUTION|>--- conflicted
+++ resolved
@@ -3,14 +3,9 @@
 Note the first digit of every adapter version corresponds to the major version of the Chartboost Mediation SDK compatible with that adapter. 
 Adapters are compatible with any Chartboost Mediation SDK version within that major version.
 
-<<<<<<< HEAD
-### 5.6.0.0.4.0
-- This version of the adapter has been certified with Pangle SDK 6.0.0.4.
+### 5.6.0.0.8.0
 - This version of the adapter supports Chartboost Mediation SDK version 5.+.
 
-### 4.5.9.0.2.1
-- Add function allow publishers to set a boolean consent value for the Pangle SDK consent info.
-=======
 ### 4.6.0.0.8.0
 - This version of the adapter has been certified with Pangle SDK 6.0.0.8.
 
@@ -34,7 +29,9 @@
 
 ### 4.5.9.0.4.0
 - This version of the adapter has been certified with Pangle SDK 5.9.0.4.
->>>>>>> 868d013a
+
+### 4.5.9.0.2.1
+- Add function allow publishers to set a boolean consent value for the Pangle SDK consent info.
 
 ### 4.5.9.0.2.0
 - This version of the adapter has been certified with Pangle SDK 5.9.0.2.
