--- conflicted
+++ resolved
@@ -3,13 +3,11 @@
 Note the first digit of every adapter version corresponds to the major version of the Chartboost Mediation SDK compatible with that adapter. 
 Adapters are compatible with any Chartboost Mediation SDK version within that major version.
 
-<<<<<<< HEAD
 ### 5.6.1.0.9.0
 - This version of the adapter has been certified with Pangle SDK 6.1.0.9.
-=======
+
 ### 5.6.1.0.8.0
 - This version of the adapter has been certified with Pangle SDK 6.1.0.8.
->>>>>>> 533e64f4
 
 ### 5.6.1.0.7.0
 - This version of the adapter has been certified with Pangle SDK 6.1.0.7.
