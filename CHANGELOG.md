--- conflicted
+++ resolved
@@ -3,13 +3,11 @@
 Note the first digit of every adapter version corresponds to the major version of the Chartboost Mediation SDK compatible with that adapter. 
 Adapters are compatible with any Chartboost Mediation SDK version within that major version.
 
-<<<<<<< HEAD
 ### 4.5.9.0.6.0
 - This version of the adapter has been certified with Pangle SDK 5.9.0.6.
-=======
+
 ### 4.5.9.0.5.0
 - This version of the adapter has been certified with Pangle SDK 5.9.0.5.
->>>>>>> 83fe65d7
 
 ### 4.5.9.0.4.0
 - This version of the adapter has been certified with Pangle SDK 5.9.0.4.
