--- conflicted
+++ resolved
@@ -3,12 +3,10 @@
 Note the first digit of every adapter version corresponds to the major version of the Chartboost Mediation SDK compatible with that adapter. 
 Adapters are compatible with any Chartboost Mediation SDK version within that major version.
 
-<<<<<<< HEAD
+All official releases can be found on this repository's [releases page](https://github.com/ChartBoost/chartboost-mediation-android-adapter-pangle/releases).
+
 ### 5.6.2.0.5.0
 - This version of the adapter has been certified with Pangle SDK 6.2.0.5.
-
-=======
-All official releases can be found on this repository's [releases page](https://github.com/ChartBoost/chartboost-mediation-android-adapter-pangle/releases).
 
 ### 4.6.2.0.5.0
 - This version of the adapter has been certified with Pangle SDK 6.2.0.5.
@@ -16,7 +14,6 @@
 ### 4.6.2.0.4.0
 - This version of the adapter has been certified with Pangle SDK 6.2.0.4.
 
->>>>>>> 7c2b560f
 ### 5.6.1.0.9.0
 - This version of the adapter has been certified with Pangle SDK 6.1.0.9.
 
