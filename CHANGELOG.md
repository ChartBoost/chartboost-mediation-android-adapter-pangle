--- conflicted
+++ resolved
@@ -11,13 +11,11 @@
 
 ## Mediation 5
 
-<<<<<<< HEAD
 ### 5.6.5.1.1.0
 - This version of the adapter has been certified with Pangle SDK 6.5.1.1.
-=======
+
 ### 5.6.5.1.0.0
 - This version of the adapter has been certified with Pangle SDK 6.5.1.0.
->>>>>>> a1969fb6
 
 ### 5.6.4.0.3.0
 - This version of the adapter has been certified with Pangle SDK 6.4.0.3.
