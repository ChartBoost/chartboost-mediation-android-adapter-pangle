--- conflicted
+++ resolved
@@ -43,11 +43,7 @@
         minSdk = 21
         targetSdk = 34
         // If you touch the following line, don't forget to update scripts/get_rc_version.zsh
-<<<<<<< HEAD
-        android.defaultConfig.versionName = System.getenv("VERSION_OVERRIDE") ?: "5.6.0.0.4.0"
-=======
-        android.defaultConfig.versionName = System.getenv("VERSION_OVERRIDE") ?: "4.6.0.0.8.0"
->>>>>>> 868d013a
+        android.defaultConfig.versionName = System.getenv("VERSION_OVERRIDE") ?: "5.6.0.0.8.0"
         buildConfigField("String", "CHARTBOOST_MEDIATION_PANGLE_ADAPTER_VERSION", "\"${android.defaultConfig.versionName}\"")
 
         consumerProguardFiles("proguard-rules.pro")
@@ -96,11 +92,7 @@
     "candidateImplementation"("com.chartboost:chartboost-mediation-sdk:5.0.0")
 
     // Partner SDK
-<<<<<<< HEAD
-    implementation("com.pangle.global:ads-sdk:6.0.0.4")
-=======
     implementation("com.pangle.global:ads-sdk:6.0.0.8")
->>>>>>> 868d013a
 
     // Partner SDK Dependencies
     implementation("androidx.appcompat:appcompat:1.5.1")
